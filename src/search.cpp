--- conflicted
+++ resolved
@@ -53,8 +53,6 @@
 using std::string;
 using Eval::evaluate;
 using namespace Search;
-
-bool Search::prune_at_shallow_depth_on_pv_node = true;
 
 namespace {
 
@@ -994,9 +992,7 @@
 
       ss->moveCount = ++moveCount;
 
-      if (rootNode && thisThread == Threads.main() && Time.elapsed() > 3000
-          && !Limits.silent
-          )
+      if (rootNode && thisThread == Threads.main() && Time.elapsed() > 3000)
           sync_cout << "info depth " << depth
                     << " currmove " << UCI::move(move, pos.is_chess960())
                     << " currmovenumber " << moveCount + thisThread->pvIdx << sync_endl;
@@ -1013,7 +1009,6 @@
 
       // Step 13. Pruning at shallow depth (~200 Elo)
       if (  !rootNode
-          && (PvNode ? prune_at_shallow_depth_on_pv_node : true)
           && pos.non_pawn_material(us)
           && bestValue > VALUE_TB_LOSS_IN_MAX_PLY)
       {
@@ -1551,24 +1546,16 @@
       }
 
       // Do not search moves with negative SEE values
-<<<<<<< HEAD
-      if (  !ss->inCheck && !pos.see_ge(move))
-=======
       if (   !ss->inCheck
           && !(givesCheck && pos.is_discovery_check_on_king(~pos.side_to_move(), move))
           && !pos.see_ge(move))
->>>>>>> 9a64e737
           continue;
 
       // Speculative prefetch as early as possible
       prefetch(TT.first_entry(pos.key_after(move)));
 
       // Check for legality just before making the move
-      if (
-        // HACK: pos.piece_on(from_sq(m)) sometimes will be NO_PIECE during machine learning.
-        !pos.pseudo_legal(move) ||
-        !pos.legal(move)
-        )
+      if (!pos.legal(move))
       {
           moveCount--;
           continue;
@@ -1977,273 +1964,4 @@
         for (auto& m : rootMoves)
             m.tbRank = 0;
     }
-}
-
-// --- expose the functions such as fixed depth search used for learning to the outside
-
-
-namespace Learner
-{
-  // For learning, prepare a stub that can call search,qsearch() from one thread.
-  // From now on, it is better to have a Searcher and prepare a substitution table for each thread like Apery.
-  // It might have been good.
-
-  // Initialization for learning.
-  // Called from Learner::search(),Learner::qsearch().
-  void init_for_search(Position& pos, Stack* ss)
-  {
-
-    // RootNode requires ss->ply == 0.
-    // Because it clears to zero, ss->ply == 0, so it's okay...
-
-    std::memset(ss - 7, 0, 10 * sizeof(Stack));
-
-    // Regarding this_thread.
-
-    {
-      auto th = pos.this_thread();
-
-      th->completedDepth = 0;
-      th->selDepth = 0;
-      th->rootDepth = 0;
-      th->nmpMinPly = th->bestMoveChanges = 0;
-      th->ttHitAverage = TtHitAverageWindow * TtHitAverageResolution / 2;
-
-	  // Zero initialization of the number of search nodes
-      th->nodes = 0;
-
-      // Clear all history types. This initialization takes a little time, and the accuracy of the search is rather low, so the good and bad are not well understood.
-      // th->clear();
-
-      int ct = int(Options["Contempt"]) * PawnValueEg / 100; // From centipawns
-      Color us = pos.side_to_move();
-
-      // In analysis mode, adjust contempt in accordance with user preference
-      if (Limits.infinite || Options["UCI_AnalyseMode"])
-        ct = Options["Analysis Contempt"] == "Off" ? 0
-        : Options["Analysis Contempt"] == "Both" ? ct
-        : Options["Analysis Contempt"] == "White" && us == BLACK ? -ct
-        : Options["Analysis Contempt"] == "Black" && us == WHITE ? -ct
-        : ct;
-
-      // Evaluation score is from the white point of view
-      th->contempt = (us == WHITE ? make_score(ct, ct / 2)
-        : -make_score(ct, ct / 2));
-
-      for (int i = 7; i > 0; i--)
-          (ss - i)->continuationHistory = &th->continuationHistory[0][0][NO_PIECE][0]; // Use as a sentinel
-
- // set rootMoves
-      auto& rootMoves = th->rootMoves;
-
-      rootMoves.clear();
-      for (auto m: MoveList<LEGAL>(pos))
-        rootMoves.push_back(Search::RootMove(m));
-
-      assert(!rootMoves.empty());
-    }
-  }
-
-  // A pair of reader and evaluation value. Returned by Learner::search(),Learner::qsearch().
-  typedef std::pair<Value, std::vector<Move> > ValueAndPV;
-
-  // Stationary search.
-  //
-  // Precondition) Search thread is set by pos.set_this_thread(Threads[thread_id]).
-  // Also, when Threads.stop arrives, the search is interrupted, so the PV at that time is not correct.
-  // After returning from search(), if Threads.stop == true, do not use the search result.
-  // Also, note that before calling, if you do not call it with Threads.stop == false, the search will be interrupted and it will return.
-  //
-  // If it is clogged, MOVE_RESIGN is returned in the PV array.
-  //
-  //Although it was possible to specify alpha and beta with arguments, this will show the result when searching in that window
-  // Because it writes to the substitution table, the value that can be pruned is written to that window when learning
-  // As it has a bad effect, I decided to stop allowing the window range to be specified.
-  ValueAndPV qsearch(Position& pos)
-  {
-    Stack stack[MAX_PLY + 10], * ss = stack + 7;
-    Move pv[MAX_PLY + 1];
-
-    init_for_search(pos, ss);
-    ss->pv = pv; // For the time being, it must be a dummy and somewhere with a buffer.
-
-    if (pos.is_draw(0)) {
-      // Return draw value if draw.
-      return { VALUE_DRAW, {} };
-    }
-
-    // Is it stuck?
-    if (MoveList<LEGAL>(pos).size() == 0)
-    {
-      // Return the mated value if checkmated.
-      return { mated_in(/*ss->ply*/ 0 + 1), {} };
-    }
-
-    auto bestValue = ::qsearch<PV>(pos, ss, -VALUE_INFINITE, VALUE_INFINITE, 0);
-
-  // Returns the PV obtained.
-    std::vector<Move> pvs;
-    for (Move* p = &ss->pv[0]; is_ok(*p); ++p)
-      pvs.push_back(*p);
-
-    return ValueAndPV(bestValue, pvs);
-  }
-
-  // Normal search. Depth depth (specified as an integer).
-  // 3 If you want a score for hand reading,
-  // auto v = search(pos,3);
-  // Do something like
-  // Evaluation value is obtained in v.first and PV is obtained in v.second.
-  // When multi pv is enabled, you can get the PV (reading line) array in pos.this_thread()->rootMoves[N].pv.
-  // Specify multi pv with the argument multiPV of this function. (The value of Options["MultiPV"] is ignored)
-  //
-  // Declaration win judgment is not done as root (because it is troublesome to handle), so it is not done here.
-  // Handle it by the caller.
-  //
-  // Precondition) Search thread is set by pos.set_this_thread(Threads[thread_id]).
-  // Also, when Threads.stop arrives, the search is interrupted, so the PV at that time is not correct.
-  // After returning from search(), if Threads.stop == true, do not use the search result.
-  // Also, note that before calling, if you do not call it with Threads.stop == false, the search will be interrupted and it will return.
-
-  ValueAndPV search(Position& pos, int depth_, size_t multiPV /* = 1 */, uint64_t nodesLimit /* = 0 */)
-  {
-    std::vector<Move> pvs;
-
-    Depth depth = depth_;
-    if (depth < 0)
-      return std::pair<Value, std::vector<Move>>(Eval::evaluate(pos), std::vector<Move>());
-
-    if (depth == 0)
-      return qsearch(pos);
-
-    Stack stack[MAX_PLY + 10], * ss = stack + 7;
-    Move pv[MAX_PLY + 1];
-
-    init_for_search(pos, ss);
-
-	ss->pv = pv; // For the time being, it must be a dummy and somewhere with a buffer.
-
-    // Initialize the variables related to this_thread
-    auto th = pos.this_thread();
-    auto& rootDepth = th->rootDepth;
-    auto& pvIdx = th->pvIdx;
-    auto& pvLast = th->pvLast;
-    auto& rootMoves = th->rootMoves;
-    auto& completedDepth = th->completedDepth;
-    auto& selDepth = th->selDepth;
-
-     // A function to search the top N of this stage as best move
-     //size_t multiPV = Options["MultiPV"];
-
-     // Do not exceed the number of moves in this situation
-    multiPV = std::min(multiPV, rootMoves.size());
-
-     // If you do not multiply the node limit by the value of MultiPV, you will not be thinking about the same node for one candidate hand when you fix the depth and have MultiPV.
-    nodesLimit *= multiPV;
-
-    Value alpha = -VALUE_INFINITE;
-    Value beta = VALUE_INFINITE;
-    Value delta = -VALUE_INFINITE;
-    Value bestValue = -VALUE_INFINITE;
-
-    while ((rootDepth += 1) <= depth
-	  // exit this loop even if the node limit is exceeded
-      // The number of search nodes is passed in the argument of this function.
-      && !(nodesLimit /* limited nodes */ && th->nodes.load(std::memory_order_relaxed) >= nodesLimit)
-      )
-    {
-      for (RootMove& rm : rootMoves)
-        rm.previousScore = rm.score;
-
-      size_t pvFirst = 0;
-      pvLast = 0;
-
-      // MultiPV loop. We perform a full root search for each PV line
-      for (pvIdx = 0; pvIdx < multiPV && !Threads.stop; ++pvIdx)
-      {
-        if (pvIdx == pvLast)
-        {
-          pvFirst = pvLast;
-          for (pvLast++; pvLast < rootMoves.size(); pvLast++)
-            if (rootMoves[pvLast].tbRank != rootMoves[pvFirst].tbRank)
-              break;
-        }
-
-	    // selDepth output with USI info for each depth and PV line
-        selDepth = 0;
-
-        // Switch to aspiration search for depth 5 and above.
-        if (rootDepth >= 5 * 1)
-        {
-          delta = Value(20);
-
-          Value p = rootMoves[pvIdx].previousScore;
-
-          alpha = std::max(p - delta, -VALUE_INFINITE);
-          beta = std::min(p + delta, VALUE_INFINITE);
-        }
-
-        // aspiration search
-        int failedHighCnt = 0;
-        while (true)
-        {
-          Depth adjustedDepth = std::max(1, rootDepth - failedHighCnt * 1);
-          bestValue = ::search<PV>(pos, ss, alpha, beta, adjustedDepth, false);
-
-          stable_sort(rootMoves.begin() + pvIdx, rootMoves.end());
-          //my_stable_sort(pos.this_thread()->thread_id(),&rootMoves[0] + pvIdx, rootMoves.size() - pvIdx);
-
-		  // Expand aspiration window for fail low/high.
-          // However, if it is the value specified by the argument, it will be treated as fail low/high and break.
-          if (bestValue <= alpha)
-          {
-            beta = (alpha + beta) / 2;
-            alpha = std::max(bestValue - delta, -VALUE_INFINITE);
-
-            failedHighCnt = 0;
-            //if (mainThread)
-            //    mainThread->stopOnPonderhit = false;
-
-          }
-          else if (bestValue >= beta)
-          {
-            beta = std::min(bestValue + delta, VALUE_INFINITE);
-            ++failedHighCnt;
-          }
-          else
-            break;
-
-          delta += delta / 4 + 5;
-          assert(-VALUE_INFINITE <= alpha && beta <= VALUE_INFINITE);
-
-          // runaway check
-          //assert(th->nodes.load(std::memory_order_relaxed) <= 1000000 );
-        }
-
-        stable_sort(rootMoves.begin(), rootMoves.begin() + pvIdx + 1);
-        //my_stable_sort(pos.this_thread()->thread_id() , &rootMoves[0] , pvIdx + 1);
-
-      } // multi PV
-
-      completedDepth = rootDepth;
-    }
-
-    // Pass PV_is(ok) to eliminate this PV, there may be NULL_MOVE in the middle.
-    // ¨ PV should not be NULL_MOVE because it is PV
-    // MOVE_WIN has never been thrust. (For now)
-    for (Move move : rootMoves[0].pv)
-    {
-      if (!is_ok(move))
-        break;
-      pvs.push_back(move);
-    }
-
-    //sync_cout << rootDepth << sync_endl;
-
-    // Considering multiPV, the score of rootMoves[0] is returned as bestValue.
-    bestValue = rootMoves[0].score;
-
-    return ValueAndPV(bestValue, pvs);
-  }
-
 }