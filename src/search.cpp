--- conflicted
+++ resolved
@@ -363,17 +363,6 @@
          && !Threads.stop
          && !(Limits.depth && mainThread && Cluster::is_root() && rootDepth / ONE_PLY > Limits.depth))
   {
-<<<<<<< HEAD
-      // Distribute search depths across the helper threads
-      if (idx + Cluster::rank() > 0)
-      {
-          int i = (idx + Cluster::rank() * (int)Options["Threads"] - 1) % 20;
-          if (((rootDepth / ONE_PLY + SkipPhase[i]) / SkipSize[i]) % 2)
-              continue;  // Retry with an incremented rootDepth
-      }
-
-=======
->>>>>>> d320de76
       // Age out PV variability metric
       if (mainThread)
           mainThread->bestMoveChanges *= 0.517;
