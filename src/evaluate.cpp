--- conflicted
+++ resolved
@@ -24,12 +24,8 @@
 #include <iomanip>
 #include <sstream>
 #include <iostream>
-<<<<<<< HEAD
-#include <set>
-=======
 #include <streambuf>
 #include <vector>
->>>>>>> a8bbaa17
 
 #include "bitboard.h"
 #include "evaluate.h"
